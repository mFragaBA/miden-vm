<<<<<<< HEAD
use super::{parse_module, parse_program, BTreeMap, Instruction, Node, ProcMap, ProcedureAst};
use crate::{
    parsers::ast::{ModuleAst, ProgramAst},
    ProcedureId,
};
=======
use super::{parse_module, parse_program, BTreeMap, Instruction, LocalProcMap, Node, ProcedureAst};
use crate::parsers::ast::{ModuleAst, ProgramAst};
use crypto::{hashers::Blake3_192, Digest, Hasher};
>>>>>>> 48bd35b3
use vm_core::{Felt, FieldElement};

// UNIT TESTS
// ================================================================================================

/// Tests the AST parsing
#[test]
fn test_ast_parsing_program_simple() {
    let source = "begin push.0 assertz end";
    let values: Vec<Felt> = vec![Felt::ZERO];
    let nodes: Vec<Node> = vec![
        Node::Instruction(Instruction::PushConstants(values)),
        Node::Instruction(Instruction::Assertz),
    ];

    assert_program_output(source, BTreeMap::new(), nodes);
}

#[test]
fn test_ast_parsing_program_u32() {
    let source = "\
    begin
        push.3

        u32checked_add.5
        u32wrapping_add.5
        u32overflowing_add.5

        u32checked_sub.1
        u32wrapping_sub.1
        u32overflowing_sub.1

        u32checked_mul.2
        u32wrapping_mul.2
        u32overflowing_mul.2

    end";
    let nodes: Vec<Node> = vec![
        Node::Instruction(Instruction::PushConstants([Felt::new(3)].to_vec())),
        Node::Instruction(Instruction::U32CheckedAddImm(5)),
        Node::Instruction(Instruction::U32WrappingAddImm(5)),
        Node::Instruction(Instruction::U32OverflowingAddImm(5)),
        Node::Instruction(Instruction::U32CheckedSubImm(1)),
        Node::Instruction(Instruction::U32WrappingSubImm(1)),
        Node::Instruction(Instruction::U32OverflowingSubImm(1)),
        Node::Instruction(Instruction::U32CheckedMulImm(2)),
        Node::Instruction(Instruction::U32WrappingMulImm(2)),
        Node::Instruction(Instruction::U32OverflowingMulImm(2)),
    ];

    assert_program_output(source, BTreeMap::new(), nodes);
}

#[test]
fn test_ast_parsing_program_proc() {
    let source = "\
    proc.foo.1 
        loc_load.0
    end
    proc.bar.2 
        padw
    end  
    begin
        exec.foo
        exec.bar
    end";
    let proc_body1: Vec<Node> = vec![Node::Instruction(Instruction::LocLoad(Felt::ZERO))];
    let mut procedures: LocalProcMap = BTreeMap::new();
    procedures.insert(
        String::from("foo"),
        (
            0,
            ProcedureAst {
                name: String::from("foo"),
                is_export: false,
                num_locals: 1,
                body: proc_body1,
            },
        ),
    );
    let proc_body2: Vec<Node> = vec![Node::Instruction(Instruction::PadW)];
    procedures.insert(
        String::from("bar"),
        (
            1,
            ProcedureAst {
                name: String::from("bar"),
                is_export: false,
                num_locals: 2,
                body: proc_body2,
            },
        ),
    );
    let nodes: Vec<Node> = vec![
        Node::Instruction(Instruction::ExecLocal(0)),
        Node::Instruction(Instruction::ExecLocal(1)),
    ];
    assert_program_output(source, procedures, nodes);
}

#[test]
fn test_ast_parsing_module() {
    let source = "\
    export.foo.1 
        loc_load.0
    end";
    let mut procedures: LocalProcMap = BTreeMap::new();
    let proc_body: Vec<Node> = vec![Node::Instruction(Instruction::LocLoad(Felt::ZERO))];
    procedures.insert(
        String::from("foo"),
        (
            0,
            ProcedureAst {
                name: String::from("foo"),
                is_export: true,
                num_locals: 1,
                body: proc_body,
            },
        ),
    );
    parse_program(source).expect_err("Program should contain body and no export");
    let module = parse_module(source).unwrap();
    assert_eq!(module.procedures.len(), procedures.len());
    for (name, proc) in module.procedures {
        assert!(procedures.contains_key(&name));
        assert_eq!(procedures.get(&name).unwrap(), &proc);
    }
}

#[test]
fn test_ast_parsing_use() {
    let source = "\
    use.std::abc::foo
    begin
        exec.foo::bar
    end";
<<<<<<< HEAD
    let procedures: ProcMap = BTreeMap::new();
    let proc_name = "std::abc::foo::bar";
    let proc_id = ProcedureId::new(proc_name);
    let nodes: Vec<Node> = vec![Node::Instruction(Instruction::ExecImported(proc_id))];
=======
    let procedures: LocalProcMap = BTreeMap::new();
    let proc_name_digest = Blake3_192::<Felt>::hash(String::from("std::abc::foo::bar").as_bytes());
    let mut proc_name_hash = [0; 24];
    proc_name_hash.copy_from_slice(&proc_name_digest.as_bytes()[..24]);
    let nodes: Vec<Node> = vec![Node::Instruction(Instruction::ExecImported(proc_name_hash))];
>>>>>>> 48bd35b3
    assert_program_output(source, procedures, nodes);
}

#[test]
fn test_ast_parsing_module_nested_if() {
    let source = "\
    proc.foo
        push.1
        if.true
            push.0
            push.1
            if.true
                push.0
                sub
            else
                push.1
                sub
            end
        end
    end";

    let mut procedures: LocalProcMap = BTreeMap::new();
    let proc_body: Vec<Node> = vec![
        Node::Instruction(Instruction::PushConstants([Felt::ONE].to_vec())),
        Node::IfElse(
            [
                Node::Instruction(Instruction::PushConstants([Felt::ZERO].to_vec())),
                Node::Instruction(Instruction::PushConstants([Felt::ONE].to_vec())),
                Node::IfElse(
                    [
                        Node::Instruction(Instruction::PushConstants([Felt::ZERO].to_vec())),
                        Node::Instruction(Instruction::Sub),
                    ]
                    .to_vec(),
                    [
                        Node::Instruction(Instruction::PushConstants([Felt::ONE].to_vec())),
                        Node::Instruction(Instruction::Sub),
                    ]
                    .to_vec(),
                ),
            ]
            .to_vec(),
            vec![],
        ),
    ];
    procedures.insert(
        String::from("foo"),
        (
            0,
            ProcedureAst {
                name: String::from("foo"),
                is_export: false,
                num_locals: 0,
                body: proc_body,
            },
        ),
    );
    parse_program(source).expect_err("Program should contain body and no export");
    let module = parse_module(source).unwrap();
    assert_eq!(module.procedures.len(), procedures.len());
    for (name, proc) in module.procedures {
        assert!(procedures.contains_key(&name));
        assert_eq!(procedures.get(&name).unwrap(), &proc);
    }
}

#[test]
fn test_ast_parsing_module_sequential_if() {
    let source = "\
    proc.foo
        push.1
        if.true
            push.5
            push.1
        end
        if.true
            push.0
            sub
        else
            push.1
            sub
        end
    end";

    let mut procedures: LocalProcMap = BTreeMap::new();
    let proc_body: Vec<Node> = vec![
        Node::Instruction(Instruction::PushConstants([Felt::ONE].to_vec())),
        Node::IfElse(
            [
                Node::Instruction(Instruction::PushConstants([Felt::new(5)].to_vec())),
                Node::Instruction(Instruction::PushConstants([Felt::ONE].to_vec())),
            ]
            .to_vec(),
            vec![],
        ),
        Node::IfElse(
            [
                Node::Instruction(Instruction::PushConstants([Felt::ZERO].to_vec())),
                Node::Instruction(Instruction::Sub),
            ]
            .to_vec(),
            [
                Node::Instruction(Instruction::PushConstants([Felt::ONE].to_vec())),
                Node::Instruction(Instruction::Sub),
            ]
            .to_vec(),
        ),
    ];
    procedures.insert(
        String::from("foo"),
        (
            0,
            ProcedureAst {
                name: String::from("foo"),
                is_export: false,
                num_locals: 0,
                body: proc_body,
            },
        ),
    );
    parse_program(source).expect_err("Program should contain body and no export");
    let module = parse_module(source).unwrap();
    assert_eq!(module.procedures.len(), procedures.len());
    for (name, proc) in module.procedures {
        assert!(procedures.contains_key(&name));
        assert_eq!(procedures.get(&name).unwrap(), &proc);
    }
}

// SERIALIZATION AND DESERIALIZATION TESTS
// ================================================================================================

#[test]
fn test_ast_program_serde_simple() {
    let source = "begin push.0xabc234 push.0 assertz end";
    let program = parse_program(source).unwrap();
    let program_serialized = program.to_bytes();
    let program_deserialized = ProgramAst::from_bytes(&mut program_serialized.as_slice()).unwrap();

    assert_eq!(program, program_deserialized);
}

#[test]
fn test_ast_program_serde_local_procs() {
    let source = "\
    proc.foo.1 
        loc_load.0
    end
    proc.bar.2 
        padw
    end  
    begin
        exec.foo
        exec.bar
    end";
    let program = parse_program(source).unwrap();
    let program_serialized = program.to_bytes();
    let program_deserialized = ProgramAst::from_bytes(&mut program_serialized.as_slice()).unwrap();

    assert_eq!(program, program_deserialized);
}

#[test]
fn test_ast_program_serde_exported_procs() {
    let source = "\
    export.foo.1 
        loc_load.0
    end
    export.bar.2 
        padw
    end";
    let module = parse_module(source).unwrap();
    let module_serialized = module.to_bytes();
    let module_deserialized = ModuleAst::from_bytes(&mut module_serialized.as_slice()).unwrap();

    assert_eq!(module, module_deserialized);
}

#[test]
fn test_ast_program_serde_control_flow() {
    let source = "\
    begin
        repeat.3
            push.1
            push.0.1
        end 

        if.true
            and
            loc_store.0
        else
            padw
        end
        
        while.true
            push.5.7
            u32checked_add
            loc_store.1
            push.0
        end

        repeat.3
            push.2
            u32overflowing_mul
        end

    end";

    let program = parse_program(source).unwrap();
    let program_serialized = program.to_bytes();
    let program_deserialized = ProgramAst::from_bytes(&mut program_serialized.as_slice()).unwrap();

    assert_eq!(program, program_deserialized);
}

fn assert_program_output(source: &str, procedures: LocalProcMap, body: Vec<Node>) {
    let program = parse_program(source).unwrap();
    assert_eq!(program.body, body);
    assert_eq!(program.procedures.len(), procedures.len());
    for (name, proc) in program.procedures {
        assert!(procedures.contains_key(&name));
        assert_eq!(procedures.get(&name).unwrap(), &proc);
    }
}<|MERGE_RESOLUTION|>--- conflicted
+++ resolved
@@ -1,14 +1,8 @@
-<<<<<<< HEAD
-use super::{parse_module, parse_program, BTreeMap, Instruction, Node, ProcMap, ProcedureAst};
+use super::{parse_module, parse_program, BTreeMap, Instruction, LocalProcMap, Node, ProcedureAst};
 use crate::{
     parsers::ast::{ModuleAst, ProgramAst},
     ProcedureId,
 };
-=======
-use super::{parse_module, parse_program, BTreeMap, Instruction, LocalProcMap, Node, ProcedureAst};
-use crate::parsers::ast::{ModuleAst, ProgramAst};
-use crypto::{hashers::Blake3_192, Digest, Hasher};
->>>>>>> 48bd35b3
 use vm_core::{Felt, FieldElement};
 
 // UNIT TESTS
@@ -145,18 +139,10 @@
     begin
         exec.foo::bar
     end";
-<<<<<<< HEAD
-    let procedures: ProcMap = BTreeMap::new();
+    let procedures: LocalProcMap = BTreeMap::new();
     let proc_name = "std::abc::foo::bar";
     let proc_id = ProcedureId::new(proc_name);
     let nodes: Vec<Node> = vec![Node::Instruction(Instruction::ExecImported(proc_id))];
-=======
-    let procedures: LocalProcMap = BTreeMap::new();
-    let proc_name_digest = Blake3_192::<Felt>::hash(String::from("std::abc::foo::bar").as_bytes());
-    let mut proc_name_hash = [0; 24];
-    proc_name_hash.copy_from_slice(&proc_name_digest.as_bytes()[..24]);
-    let nodes: Vec<Node> = vec![Node::Instruction(Instruction::ExecImported(proc_name_hash))];
->>>>>>> 48bd35b3
     assert_program_output(source, procedures, nodes);
 }
 
